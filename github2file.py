import os
import sys
import requests
import zipfile
import io
import ast
import argparse
from typing import List

def get_language_extensions(language: str) -> List[str]:
    """Return a list of file extensions for the specified programming language."""
    language_extensions = {
        "python": [".py", ".pyw"],  # Add .ipynb extension for Python notebooks
        #TODO convert python notebooks to python files or some format that allow conversion between notebook and python file.
        "go": [".go"],
<<<<<<< HEAD
        "md": [".md"],  # Markdown files
=======
        "javascript": [".js", ".jsx", ".ts", ".tsx"],
        "java": [".java"],
        "md": [".md"],  # Add .md extension for Markdown files
>>>>>>> bf594401
    }
    return language_extensions[language.lower()]

def is_file_type(file_path: str, language: str) -> bool:
    """Check if the file has a valid extension for the specified language."""
    extensions = get_language_extensions(language)
    return any(file_path.endswith(ext) for ext in extensions)

def is_likely_useful_file(file_path, lang):
    """Determine if the file is likely useful by applying various filters."""
    excluded_dirs = ["examples", "tests", "test", "scripts", "utils", "benchmarks"]
    utility_or_config_files = []
    github_workflow_or_docs = [".github", ".gitignore", "LICENSE", "README"]

    if lang == "python":
        excluded_dirs.append("__pycache__")
        utility_or_config_files.extend(["hubconf.py", "setup.py"])
        github_workflow_or_docs.extend(["stale.py", "gen-card-", "write_model_card"])
    elif lang == "go":
        excluded_dirs.append("vendor")
        utility_or_config_files.extend(["go.mod", "go.sum", "Makefile"])

    if any(part.startswith('.') for part in file_path.split('/')):
        return False
    if 'test' in file_path.lower():
        return False
    for excluded_dir in excluded_dirs:
        if f"/{excluded_dir}/" in file_path or file_path.startswith(excluded_dir + "/"):
            return False
    for file_name in utility_or_config_files:
        if file_name in file_path:
            return False
    for doc_file in github_workflow_or_docs:
        if doc_file in file_path:
            return False
    return True

def is_test_file(file_content, lang):
    """Determine if the file content suggests it is a test file."""
    test_indicators = {
        "python": ["import unittest", "import pytest", "from unittest", "from pytest"],
        "go": ["import testing", "func Test"]
    }
    indicators = test_indicators.get(lang, [])
    return any(indicator in file_content for indicator in indicators)

def has_sufficient_content(file_content, min_line_count=10):
    """Check if the file has a minimum number of substantive lines."""
    lines = [line for line in file_content.split('\n') if line.strip() and not line.strip().startswith(('#', '//'))]
    return len(lines) >= min_line_count

def remove_comments_and_docstrings(source):
    """Remove comments and docstrings from the Python source code."""
    tree = ast.parse(source)
    for node in ast.walk(tree):
        if isinstance(node, (ast.FunctionDef, ast.ClassDef, ast.AsyncFunctionDef)) and ast.get_docstring(node):
            node.body = node.body[1:]  # Remove docstring
        elif isinstance(node, ast.Expr) and isinstance(node.value, ast.Str):
            node.value.s = ""  # Remove comments
    return ast.unparse(tree)

def download_repo(repo_url, output_folder, lang, keep_comments=False, branch_or_tag="master", claude=False):
    """Download and process files from a GitHub repository."""
    download_url = f"{repo_url}/archive/refs/heads/{branch_or_tag}.zip"

    print(f"Downloading from: {download_url}")
    response = requests.get(download_url)
    response.raise_for_status()  # Raise an exception for non-200 status codes

    try:
        zip_file = zipfile.ZipFile(io.BytesIO(response.content))
    except zipfile.BadZipFile:
        print(f"Error: The downloaded file is not a valid ZIP archive.")
        sys.exit(1)

    repo_name = repo_url.split('/')[-1]
    output_file = os.path.join(output_folder, f"{repo_name}_{lang}.txt")
    if claude:
        output_file = os.path.join(output_folder, f"{repo_name}_{lang}-claude.txt")

    with open(output_file, "w", encoding="utf-8") as outfile:
        # Include the README file
        readme_file_path, readme_content = find_readme_content(zip_file)

        if claude and isinstance(claude, bool):
            outfile.write("Here are some documents for you to reference for your task:\n\n")
            outfile.write("<documents>\n")

            outfile.write("<document index=\"0\">\n")
            outfile.write(f"<source>{readme_file_path}</source>\n")
            outfile.write(f"<document_content>\n{readme_content}\n</document_content>\n")
            outfile.write("</document>\n\n")
        else:
            outfile.write(f"{'// ' if lang == 'go' else '# '}File: {readme_file_path}\n")
            outfile.write(readme_content)
            outfile.write("\n\n")

        index = 1
        for file_path in zip_file.namelist():
            # Skip directories, non-language files, less likely useful files, hidden directories, and test files
            if file_path.endswith("/") or not is_file_type(file_path, lang) or not is_likely_useful_file(file_path, lang):
                continue

            try:
                file_content = zip_file.read(file_path).decode("utf-8", errors="replace")
            except UnicodeDecodeError:
                print(f"Warning: Skipping file {file_path} due to decoding error.")
                continue

            # Skip test files based on content and files with insufficient substantive content
            if is_test_file(file_content, lang) or not has_sufficient_content(file_content):
                continue
            if lang == "python" and not keep_comments:
                file_content = remove_comments_and_docstrings(file_content)

            if claude and isinstance(claude, bool):
                outfile.write(f"<document index=\"{index}\">\n")
                outfile.write(f"<source>{file_path}</source>\n")
                outfile.write(f"<document_content>\n{file_content}\n</document_content>\n")
                outfile.write("</document>\n\n")
                index += 1
            else:
                outfile.write(f"{'// ' if lang == 'go' else '# '}File: {file_path}\n")
                outfile.write(file_content)
                outfile.write("\n\n")

        if claude and isinstance(claude, bool):
            outfile.write("</documents>")

def find_readme_content(zip_file):
    """
    Recursively search for the README file within the ZIP archive and return its content and file path.
    """
    readme_file_path = ""
    readme_content = ""
    for file_path in zip_file.namelist():
        if file_path.endswith("/README.md") or file_path == "README.md":
            try:
                readme_content = zip_file.read(file_path).decode("utf-8", errors="replace")
                readme_file_path = file_path
                break
            except UnicodeDecodeError:
                print(f"Warning: Skipping README.md file due to decoding error.")

    if not readme_content:
        for file_path in zip_file.namelist():
            if file_path.endswith("/README") or file_path == "README":
                try:
                    readme_content = zip_file.read(file_path).decode("utf-8", errors="replace")
                    readme_file_path = file_path
                    break
                except UnicodeDecodeError:
                    print(f"Warning: Skipping README file due to decoding error.")

    if not readme_content:
        readme_content = "No README file found in the repository."

    return readme_file_path, readme_content

def print_usage():
    print("Usage: python github2file.py <repo_url> [--lang <language>] [--keep-comments] [--branch_or_tag <branch_or_tag>] [--claude]")
    print("Options:")
    print("  <repo_url>               The URL of the GitHub repository")
    print("  --lang <language>        The programming language of the repository (choices: go, python, md). Default: python")
    print("  --keep-comments          Keep comments and docstrings in the source code (only applicable for Python)")
    print("  --branch_or_tag <branch_or_tag>  The branch or tag of the repository to download. Default: master")
    print("  --claude                 Format the output for Claude with document tags")

if __name__ == "__main__":
    if len(sys.argv) < 2:
        print("Error: Repository URL is required.")
        print_usage()
        sys.exit(1)

    parser = argparse.ArgumentParser(description='Download and process files from a GitHub repository.')
    parser.add_argument('repo_url', type=str, help='The URL of the GitHub repository')
    parser.add_argument('--lang', type=str, choices=['go', 'python', 'javascript', 'java', 'md'], default='python', help='The programming language of the repository')
    parser.add_argument('--keep-comments', action='store_true', help='Keep comments and docstrings in the source code (only applicable for Python)')
    parser.add_argument('--branch_or_tag', type=str, help='The branch or tag of the repository to download', default="master")
    parser.add_argument('--claude', action='store_true', help='Format the output for Claude with document tags')

    args = parser.parse_args()
    output_folder = "repos"
    os.makedirs(output_folder, exist_ok=True)
    output_file_base = f"{args.repo_url.split('/')[-1]}_{args.lang}.txt"
    output_file = output_file_base if not args.claude else f"{output_file_base}-claude.txt"

    try:
        download_repo(args.repo_url, output_folder, args.lang, args.keep_comments, args.branch_or_tag, args.claude)
    except Exception as e:
        print(f"Error: {e}")
        sys.exit(1)

    print(f"Combined {args.lang.capitalize()} source code saved to repos/{output_file}")<|MERGE_RESOLUTION|>--- conflicted
+++ resolved
@@ -13,13 +13,9 @@
         "python": [".py", ".pyw"],  # Add .ipynb extension for Python notebooks
         #TODO convert python notebooks to python files or some format that allow conversion between notebook and python file.
         "go": [".go"],
-<<<<<<< HEAD
-        "md": [".md"],  # Markdown files
-=======
         "javascript": [".js", ".jsx", ".ts", ".tsx"],
         "java": [".java"],
         "md": [".md"],  # Add .md extension for Markdown files
->>>>>>> bf594401
     }
     return language_extensions[language.lower()]
 
