--- conflicted
+++ resolved
@@ -87,9 +87,6 @@
     else:
         raise ValueError("Unsupported repository URL. Only GitHub and GitLab URLs are supported.")
 
-<<<<<<< HEAD
-def download_repo(repo_url, output_file, lang, keep_comments=False, branch_or_tag="main", token=None, claude=False, include_all=False):
-=======
 def check_default_branches(repo_url, token=None):
     """Check for the presence of 'main' and 'master' branches in the repository."""
     headers = {}
@@ -114,8 +111,7 @@
     else:
         raise ValueError("Neither 'main' nor 'master' branches are present in the repository.")
 
-def download_repo(repo_url, output_file, lang, keep_comments=False, branch_or_tag="main", token=None, claude=False):
->>>>>>> 0eaad899
+def download_repo(repo_url, output_file, lang, keep_comments=False, branch_or_tag="main", token=None, claude=False, include_all=False):
     """Download and process files from a GitHub or GitLab repository."""
     try:
         branch_or_tag = check_default_branches(repo_url, token)
