--- conflicted
+++ resolved
@@ -6,10 +6,7 @@
 import ast
 import argparse
 import logging
-<<<<<<< HEAD
-=======
 from logging.handlers import RotatingFileHandler
->>>>>>> 0220033d
 from typing import List
 
 def setup_logging(verbose=False):
@@ -149,22 +146,14 @@
     response = requests.get(branches_url, headers=headers)
     
     if response.status_code != 200:
-<<<<<<< HEAD
-        print(f"Warning: Unable to fetch branches (Status code: {response.status_code})")
-=======
         logger.warning(f"Unable to fetch branches (Status code: {response.status_code})")
->>>>>>> 0220033d
         # Fall back to trying 'main' first, then 'master'
         return "main"
     
     try:
         branches = response.json()
         if not isinstance(branches, list):
-<<<<<<< HEAD
-            print("Warning: Unexpected API response format")
-=======
             logger.warning("Unexpected API response format")
->>>>>>> 0220033d
             return "main"
             
         branch_names = [branch['name'] for branch in branches]
@@ -174,17 +163,10 @@
         elif "master" in branch_names:
             return "master"
         else:
-<<<<<<< HEAD
-            print("Warning: Neither 'main' nor 'master' branches found")
-            return "main"
-    except (ValueError, KeyError) as e:
-        print(f"Warning: Error parsing branch information: {str(e)}")
-=======
             logger.warning("Neither 'main' nor 'master' branches found")
             return "main"
     except (ValueError, KeyError) as e:
         logger.warning(f"Error parsing branch information: {str(e)}")
->>>>>>> 0220033d
         return "main"
 
 def format_manifest_entry(file_path, description, doc_index, max_path_len=40):
@@ -276,11 +258,7 @@
                 manifest_entries.append((file_path, description, None))
                 
         except Exception as e:
-<<<<<<< HEAD
-            print(f"Warning: Error processing file {file_path}: {str(e)}")
-=======
             logger.warning(f"Error processing file {file_path}: {str(e)}")
->>>>>>> 0220033d
             manifest_entries.append((file_path, "Error processing file", None))
 
     # Document 1: Manifest with links
@@ -309,11 +287,7 @@
             try:
                 file_content = remove_comments_and_docstrings(file_content)
             except Exception as e:
-<<<<<<< HEAD
-                print(f"Warning: Could not remove comments from {file_path}: {str(e)}")
-=======
                 logger.warning(f"Could not remove comments from {file_path}: {str(e)}")
->>>>>>> 0220033d
 
         doc_index = next(entry[2] for entry in manifest_entries if entry[0] == file_path)
         
@@ -349,11 +323,7 @@
         if branch_or_tag in ["main", "master"]:
             branch_or_tag = check_default_branches(repo_url, token)
     except Exception as e:
-<<<<<<< HEAD
-        print(f"Warning: Error checking default branches: {str(e)}")
-=======
         logger.warning(f"Error checking default branches: {str(e)}")
->>>>>>> 0220033d
         # Continue with the provided branch_or_tag
 
     # Construct appropriate download URL
@@ -368,31 +338,19 @@
             headers['Authorization'] = f'token {token}'
 
     # Download the repository
-<<<<<<< HEAD
-    print(f"Downloading repository from: {download_url}")
-    response = requests.get(download_url, headers=headers)
-    
-    if response.status_code != 200:
-        print(f"Error: Failed to download repository. Status code: {response.status_code}")
-=======
     logger.info(f"Downloading repository from: {download_url}")
     try:
         response = requests.get(download_url, headers=headers)
         response.raise_for_status()
     except requests.exceptions.RequestException as e:
         logger.error(f"Failed to download repository: {e}")
->>>>>>> 0220033d
         sys.exit(1)
 
     # Process the zip file
     try:
         zip_file = zipfile.ZipFile(io.BytesIO(response.content))
     except zipfile.BadZipFile:
-<<<<<<< HEAD
-        print(f"Error: The downloaded file is not a valid ZIP archive.")
-=======
         logger.error(f"The downloaded file is not a valid ZIP archive.")
->>>>>>> 0220033d
         sys.exit(1)
 
     # Set up output file path
@@ -402,11 +360,7 @@
         output_file = os.path.join(output_folder, f"{repo_name}_{lang}-claude.txt")
 
     # Process and write the files
-<<<<<<< HEAD
-    print(f"Processing repository files...")
-=======
     logger.info(f"Processing repository files...")
->>>>>>> 0220033d
     try:
         with open(output_file, "w", encoding="utf-8") as outfile:
             process_repository_files(
@@ -418,25 +372,11 @@
                 include_all=include_all
             )
     except Exception as e:
-<<<<<<< HEAD
-        print(f"Error while processing repository files: {str(e)}")
-=======
         logger.error(f"Error while processing repository files: {str(e)}")
->>>>>>> 0220033d
         sys.exit(1)
     finally:
         zip_file.close()
 
-<<<<<<< HEAD
-    print(f"Successfully processed repository.")
-    print(f"Output saved to: {output_file}")
-    
-    # Print summary of what was included
-    if include_all:
-        print("Included: Complete manifest of all files and content of all non-binary files")
-    else:
-        print(f"Included: Filtered {lang} files meeting usefulness criteria")
-=======
     logger.info(f"Successfully processed repository.")
     logger.info(f"Output saved to: {output_file}")
     
@@ -445,7 +385,6 @@
         logger.info("Included: Complete manifest of all files and content of all non-binary files")
     else:
         logger.info(f"Included: Filtered {lang} files meeting usefulness criteria")
->>>>>>> 0220033d
 
 def find_readme_content(zip_file):
     """
@@ -478,16 +417,6 @@
     return readme_file_path, readme_content
 
 def print_usage():
-<<<<<<< HEAD
-    print("Usage: python github2file.py <repo_url> [--lang <language>] [--keep-comments] [--branch_or_tag <branch_or_tag>] [--claude] [--all]")
-    print("Options:")
-    print("  <repo_url>               The URL of the GitHub repository")
-    print("  --lang <language>        The programming language of the repository (choices: go, python, md). Default: python")
-    print("  --keep-comments          Keep comments and docstrings in the source code (only applicable for Python)")
-    print("  --branch_or_tag <branch_or_tag>  The branch or tag of the repository to download. Default: master")
-    print("  --claude                 Format the output for Claude with document tags")
-    print("  --all                    Include all non-binary files in the output file")
-=======
     logger.info("Usage: python github2file.py <repo_url> [--lang <language>] [--keep-comments] [--branch_or_tag <branch_or_tag>] [--claude] [--all]")
     logger.info("Options:")
     logger.info("  <repo_url>               The URL of the GitHub repository")
@@ -496,7 +425,6 @@
     logger.info("  --branch_or_tag <branch_or_tag>  The branch or tag of the repository to download. Default: master")
     logger.info("  --claude                 Format the output for Claude with document tags")
     logger.info("  --all                    Include all non-binary files in the output file")
->>>>>>> 0220033d
 
 if __name__ == "__main__":
 
@@ -508,10 +436,7 @@
     parser.add_argument('--token', type=str, help='Personal access token for private repositories', default=None)
     parser.add_argument('--claude', action='store_true', help='Format the output for Claude with document tags')
     parser.add_argument('--all', action='store_true', help='Include all non-binary files in the output file')
-<<<<<<< HEAD
-=======
     parser.add_argument('--verbose', '-v', action='store_true', help='Enable verbose logging')
->>>>>>> 0220033d
 
     args = parser.parse_args()
     logger = setup_logging(args.verbose)
@@ -522,8 +447,4 @@
 
     download_repo(repo_url=args.repo_url, output_file=output_folder, lang=args.lang, keep_comments=args.keep_comments, branch_or_tag=args.branch_or_tag, token=args.token, claude=args.claude, include_all=args.all)
 
-<<<<<<< HEAD
-    print(f"Combined {args.lang.capitalize()} source code saved to {output_file}")
-=======
-    logger.info(f"Combined {args.lang.capitalize()} source code saved to {output_file}")
->>>>>>> 0220033d
+    logger.info(f"Combined {args.lang.capitalize()} source code saved to {output_file}")